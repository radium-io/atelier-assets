[package]
name = "atelier-daemon"
version = "0.1.0"
authors = ["Karl Bergström <karl.anton.bergstrom@gmail.com>"]
edition = "2018"
license = "MIT OR Apache-2.0"

[dependencies]
atelier-core = { path = "../core", version = "0.1.0", features = [ "path_utils" ] }
atelier-schema = { path = "../schema", version = "0.1.0" }
atelier-importer = { path = "../importer", version = "0.1.0" }
atelier-loader = { path = "../loader", version = "0.1.0" }
dunce = "1.0"
path-clean = "0.1"
path-slash = "0.1.1"
<<<<<<< HEAD
capnp = { version = "0.13", features = ["unaligned"] }
capnp-rpc = "0.13"
notify = "4.0.15"
lmdb-rkv = "0.14"
rayon = { version = "1.3", optional = true }
log = { version = "0.4.11", features = ["serde", "std"] }
=======
capnp = { version = "0.14", features = ["unaligned"] }
capnp-rpc = "0.14"
notify = "4.0.0"
lmdb-rkv = "0.14"
rayon = { version = "1.3", optional = true }
log = { version = "0.4", features = ["serde", "std"] }
>>>>>>> 0a05a399
tokio = { version = "0.2", features = [
    "tcp",
    "fs",
    "sync",
    "time",
    "rt-core",
    "rt-util",
    "stream",
    "rt-threaded",
<<<<<<< HEAD
    "io-util",
] }
tokio-util = { version = "0.3", features = ["compat"] }
futures = { version = "0.3", default-features = false, features = ["std", "async-await", "executor"] }
futures-util = { version = "0.3.9", default-features = false }
futures-core = { version = "0.3.9", default-features = false, features = ["alloc"] }
=======
    "io-util"
] }
tokio-util = { version = "0.3", features = ["compat"] }
futures = { version = "0.3", default-features = false, features = [
    "std",
    "async-await",
    "executor"
] }
futures-util = { version = "0.3", default-features = false }
futures-core = { version = "0.3", default-features = false, features = [
    "alloc"
] }
>>>>>>> 0a05a399
futures-io = { version = "0.3", default-features = false }
futures-executor = { version = "0.3", default-features = false }
futures-channel = { version = "0.3", default-features = false }
async-lock = { version = "2.1" }
async-channel = { version = "1.4" }
event-listener = { version = "2.4.0" }
serde = "1.0.118"
serde_derive = "1.0"
erased-serde = "0.3"
bincode = "1.3.1"
ron = "0.6.4"
num_cpus = "1.10"
fern = { version = "0.5", optional = true }
chrono = { version = "0.4", default-features = false, optional = true }
<<<<<<< HEAD
pin-project = "0.4.8"
uuid = { version = "0.8.1", features = ["v4"] }
=======
pin-project = "1.0"
uuid = { version = "0.8", features = ["v4"] }
>>>>>>> 0a05a399

[dev-dependencies]
tempfile = "3.1.0"

[features]
parallel_hash = ["rayon"]
<<<<<<< HEAD
pretty_log = ["chrono", "fern"]
serde_importers = ["atelier-importer/serde_importers"]
=======
pretty_log = ["chrono", "fern"]
>>>>>>> 0a05a399
<|MERGE_RESOLUTION|>--- conflicted
+++ resolved
@@ -6,28 +6,19 @@
 license = "MIT OR Apache-2.0"
 
 [dependencies]
-atelier-core = { path = "../core", version = "0.1.0", features = [ "path_utils" ] }
+atelier-core = { path = "../core", version = "0.1.0", features = ["path_utils"] }
 atelier-schema = { path = "../schema", version = "0.1.0" }
 atelier-importer = { path = "../importer", version = "0.1.0" }
 atelier-loader = { path = "../loader", version = "0.1.0" }
 dunce = "1.0"
 path-clean = "0.1"
 path-slash = "0.1.1"
-<<<<<<< HEAD
-capnp = { version = "0.13", features = ["unaligned"] }
-capnp-rpc = "0.13"
-notify = "4.0.15"
-lmdb-rkv = "0.14"
-rayon = { version = "1.3", optional = true }
-log = { version = "0.4.11", features = ["serde", "std"] }
-=======
 capnp = { version = "0.14", features = ["unaligned"] }
 capnp-rpc = "0.14"
 notify = "4.0.0"
 lmdb-rkv = "0.14"
 rayon = { version = "1.3", optional = true }
 log = { version = "0.4", features = ["serde", "std"] }
->>>>>>> 0a05a399
 tokio = { version = "0.2", features = [
     "tcp",
     "fs",
@@ -37,27 +28,16 @@
     "rt-util",
     "stream",
     "rt-threaded",
-<<<<<<< HEAD
     "io-util",
-] }
-tokio-util = { version = "0.3", features = ["compat"] }
-futures = { version = "0.3", default-features = false, features = ["std", "async-await", "executor"] }
-futures-util = { version = "0.3.9", default-features = false }
-futures-core = { version = "0.3.9", default-features = false, features = ["alloc"] }
-=======
-    "io-util"
 ] }
 tokio-util = { version = "0.3", features = ["compat"] }
 futures = { version = "0.3", default-features = false, features = [
     "std",
     "async-await",
-    "executor"
+    "executor",
 ] }
 futures-util = { version = "0.3", default-features = false }
-futures-core = { version = "0.3", default-features = false, features = [
-    "alloc"
-] }
->>>>>>> 0a05a399
+futures-core = { version = "0.3", default-features = false, features = ["alloc"] }
 futures-io = { version = "0.3", default-features = false }
 futures-executor = { version = "0.3", default-features = false }
 futures-channel = { version = "0.3", default-features = false }
@@ -72,22 +52,12 @@
 num_cpus = "1.10"
 fern = { version = "0.5", optional = true }
 chrono = { version = "0.4", default-features = false, optional = true }
-<<<<<<< HEAD
-pin-project = "0.4.8"
-uuid = { version = "0.8.1", features = ["v4"] }
-=======
 pin-project = "1.0"
 uuid = { version = "0.8", features = ["v4"] }
->>>>>>> 0a05a399
 
 [dev-dependencies]
 tempfile = "3.1.0"
 
 [features]
 parallel_hash = ["rayon"]
-<<<<<<< HEAD
-pretty_log = ["chrono", "fern"]
-serde_importers = ["atelier-importer/serde_importers"]
-=======
-pretty_log = ["chrono", "fern"]
->>>>>>> 0a05a399
+pretty_log = ["chrono", "fern"]