use crate::capnp_db::{
    CapnpCursor, DBTransaction, Environment, MessageReader, RoTransaction, RwTransaction,
};
use crate::error::{Error, Result};
use crate::watcher::{self, FileEvent, FileMetadata};
use atelier_core::utils::{self, canonicalize_path};
use atelier_schema::data::{self, dirty_file_info, rename_file_event, source_file_info, FileType};
use event_listener::Event;
use futures_channel::mpsc::{unbounded, UnboundedReceiver, UnboundedSender};
use futures_util::future::{Fuse, FusedFuture, FutureExt};
use futures_util::lock::Mutex;
use futures_util::select;
use futures_util::stream::StreamExt;
use lmdb::Cursor;
use log::{debug, info};
use std::{
    cell::Cell,
    cmp::PartialEq,
    collections::{HashMap, HashSet},
    fs,
    ops::IndexMut,
    path::{Path, PathBuf},
    str,
    sync::atomic::{AtomicBool, Ordering},
    sync::Arc,
    thread,
};
use tokio::time::{self, Duration};

#[derive(Clone)]
struct FileTrackerTables {
    /// Contains Path -> SourceFileInfo
    source_files: lmdb::Database,
    /// Contains Path -> DirtyFileInfo
    dirty_files: lmdb::Database,
    /// Contains SequenceNum -> DirtyFileInfo
    rename_file_events: lmdb::Database,
}
#[derive(Copy, Clone, Debug)]
pub enum FileTrackerEvent {
    Start,
    Update,
}
pub struct FileTracker {
    db: Arc<Environment>,
    tables: FileTrackerTables,
    listener_rx: Mutex<Cell<UnboundedReceiver<UnboundedSender<FileTrackerEvent>>>>,
    listener_tx: UnboundedSender<UnboundedSender<FileTrackerEvent>>,
    is_running: AtomicBool,
    stopping_event: event_listener::Event,
    watch_dirs: Vec<PathBuf>,
}
#[derive(Clone, Debug)]
pub struct FileState {
    pub path: PathBuf,
    pub state: data::FileState,
    pub last_modified: u64,
    pub length: u64,
}

impl PartialEq for FileState {
    fn eq(&self, other: &FileState) -> bool {
        self.path == other.path
            && self.state == other.state
            && self.last_modified == other.last_modified
            && self.length == other.length
    }
}
#[derive(Clone, Debug)]
pub struct RenameFileEvent {
    pub src: PathBuf,
    pub dst: PathBuf,
}

struct ScanContext {
    path: PathBuf,
    files: HashMap<PathBuf, FileMetadata>,
}

fn db_file_type(t: fs::FileType) -> FileType {
    if t.is_dir() {
        FileType::Directory
    } else if t.is_symlink() {
        FileType::Symlink
    } else {
        FileType::File
    }
}

struct ListenersList {
    listeners: Vec<UnboundedSender<FileTrackerEvent>>,
}

impl ListenersList {
    fn new() -> Self {
        Self {
            listeners: Vec::new(),
        }
    }
    fn register(&mut self, new_listener: Option<UnboundedSender<FileTrackerEvent>>) {
        if let Some(new_listener) = new_listener {
            self.listeners.push(new_listener);
        }
    }
    fn send_event(&mut self, event: FileTrackerEvent) {
        self.listeners.retain(|listener| {
            match listener.unbounded_send(event) {
                Ok(()) => {
                    debug!("Sent to listener");
                    true
                }
                // channel was closed, drop the listener
                Err(_) => {
                    debug!("Listener dropped");
                    false
                }
            }
        })
    }
}

fn add_rename_event(
    tables: &FileTrackerTables,
    txn: &mut RwTransaction<'_>,
    src: &[u8],
    dst: &[u8],
) -> Result<()> {
    let mut last_seq: u64 = 0;
    let last_element = txn
        .open_ro_cursor(tables.rename_file_events)
        .expect("Failed to open RO cursor for rename_file_events")
        .capnp_iter_start()
        .last();
    if let Some((key, _)) = last_element {
        last_seq = u64::from_le_bytes(utils::make_array(key));
    }
    let mut value_builder = capnp::message::Builder::new_default();
    {
        let mut value = value_builder.init_root::<rename_file_event::Builder<'_>>();
        value.set_src(src);
        value.set_dst(dst);
    }
    last_seq += 1;
    txn.put(
        tables.rename_file_events,
        &last_seq.to_le_bytes(),
        &value_builder,
    )?;
    Ok(())
}

fn build_dirty_file_info(
    state: data::FileState,
    source_info: source_file_info::Reader<'_>,
) -> capnp::message::Builder<capnp::message::HeapAllocator> {
    let mut value_builder = capnp::message::Builder::new_default();
    {
        let mut value = value_builder.init_root::<dirty_file_info::Builder<'_>>();
        value.set_state(state);
        value
            .set_source_info(source_info)
            .expect("failed to set source info");
    }
    value_builder
}
fn build_source_info(
    metadata: &watcher::FileMetadata,
) -> capnp::message::Builder<capnp::message::HeapAllocator> {
    let mut value_builder = capnp::message::Builder::new_default();
    {
        let mut value = value_builder.init_root::<source_file_info::Builder<'_>>();
        value.set_last_modified(metadata.last_modified);
        value.set_length(metadata.length);
        value.set_type(db_file_type(metadata.file_type));
    }
    value_builder
}

fn update_deleted_dirty_entry<K>(
    txn: &mut RwTransaction<'_>,
    tables: &FileTrackerTables,
    key: &K,
) -> Result<()>
where
    K: AsRef<[u8]>,
{
    let dirty_value = {
        txn.get::<source_file_info::Owned, K>(tables.source_files, key)?
            .map(|v| {
                let info = v.get().expect("failed to get source_file_info");
                build_dirty_file_info(data::FileState::Deleted, info)
            })
    };
    if dirty_value.is_some() {
        txn.put(tables.dirty_files, key, &dirty_value.unwrap())?;
    }
    Ok(())
}

// TODO(happens): Improve error handling for event handlers
mod events {
    use std::path::Path;

    use super::*;
    fn handle_update(
        txn: &mut RwTransaction<'_>,
        tables: &FileTrackerTables,
        path: &Path,
        metadata: &watcher::FileMetadata,
        scan_stack: &mut Vec<ScanContext>,
    ) -> Result<()> {
        let path_str = path.to_string_lossy();
        let key = path_str.as_bytes();
        let mut changed = true;
        {
            let maybe_msg: Option<MessageReader<'_, source_file_info::Owned>> =
                txn.get(tables.source_files, &key)?;
            if let Some(msg) = maybe_msg {
                let info = msg.get()?;
                if info.get_length() == metadata.length
                    && info.get_last_modified() == metadata.last_modified
                    && info.get_type()? == db_file_type(metadata.file_type)
                {
                    changed = false;
                } else {
                    debug!("CHANGED {} metadata {:?}", path_str, metadata);
                }
            }
        }
        if !scan_stack.is_empty() {
            let head_idx = scan_stack.len() - 1;
            let scan_ctx = scan_stack.index_mut(head_idx);
            scan_ctx.files.insert(path.to_path_buf(), metadata.clone());
        }
        if changed {
            let value = build_source_info(&metadata);
            let dirty_value = build_dirty_file_info(
                data::FileState::Exists,
                value.get_root_as_reader::<source_file_info::Reader<'_>>()?,
            );
            txn.put(tables.source_files, &key, &value)?;
            txn.put(tables.dirty_files, &key, &dirty_value)?;
        }
        Ok(())
    }

    pub(super) fn handle_file_event(
        txn: &mut RwTransaction<'_>,
        tables: &FileTrackerTables,
        evt: watcher::FileEvent,
        scan_stack: &mut Vec<ScanContext>,
    ) -> Result<Option<FileTrackerEvent>> {
        match evt {
            FileEvent::Updated(path, metadata) => {
                handle_update(txn, tables, &path, &metadata, scan_stack)?;
            }
            FileEvent::Renamed(src, dst, metadata) => {
                if !scan_stack.is_empty() {
                    let head_idx = scan_stack.len() - 1;
                    let scan_ctx = scan_stack.index_mut(head_idx);
                    scan_ctx.files.insert(dst.clone(), metadata.clone());
                    scan_ctx.files.remove(&src);
                }
                let src_str = src.to_string_lossy();
                let src_key = src_str.as_bytes();
                let dst_str = dst.to_string_lossy();
                let dst_key = dst_str.as_bytes();
                debug!("rename {} to {} metadata {:?}", src_str, dst_str, metadata);
                let value = build_source_info(&metadata);
                txn.delete(tables.source_files, &src_key)?;
                txn.put(tables.source_files, &dst_key, &value)?;
                let dirty_value_new = build_dirty_file_info(
                    data::FileState::Exists,
                    value.get_root_as_reader::<source_file_info::Reader<'_>>()?,
                );
                let dirty_value_old = build_dirty_file_info(
                    data::FileState::Deleted,
                    value.get_root_as_reader::<source_file_info::Reader<'_>>()?,
                );
                txn.put(tables.dirty_files, &src_key, &dirty_value_old)?;
                txn.put(tables.dirty_files, &dst_key, &dirty_value_new)?;
                add_rename_event(tables, txn, &src_key, &dst_key)?;
            }
            FileEvent::Removed(path) => {
                if !scan_stack.is_empty() {
                    let head_idx = scan_stack.len() - 1;
                    let scan_ctx = scan_stack.index_mut(head_idx);
                    scan_ctx.files.remove(&path);
                }
                let path_str = path.to_string_lossy();
                let key = path_str.as_bytes();
                debug!("removed {}", path_str);
                update_deleted_dirty_entry(txn, &tables, &key)?;
                txn.delete(tables.source_files, &key)?;
            }
            FileEvent::FileError(err) => {
                debug!("file event error: {}", err);
                return Err(err);
            }
            FileEvent::ScanStart(path) => {
                debug!("scan start: {}", path.to_string_lossy());
                scan_stack.push(ScanContext {
                    path,
                    files: HashMap::new(),
                });
            }
            FileEvent::ScanEnd(path, watched_dirs) => {
                // When we finish a scan, we know which files exist in the subdirectories.
                // This means we can scan our DB for files we've tracked and delete removed files from DB
                let scan_ctx = scan_stack.pop().unwrap();
                let mut db_file_set = HashSet::new();
                {
                    let path_str = path.to_string_lossy();
                    let key = path_str.as_bytes();
                    let path_string = scan_ctx.path.to_string_lossy().into_owned();
                    let cursor = txn
                        .open_ro_cursor(tables.source_files)
                        .expect("Failed to open RO cursor for source_files table");
                    for (key, _) in cursor.capnp_iter_from(&key) {
                        let key = str::from_utf8(key).expect("Encoded key was invalid utf8");
                        if !key.starts_with(&path_string) {
                            break;
                        }
                        db_file_set.insert(PathBuf::from(key));
                    }
                }
<<<<<<< HEAD
                let scan_ctx_set: HashSet<_> = scan_ctx.files.keys().cloned().collect();
=======
                let scan_ctx_set: HashSet<PathBuf> = scan_ctx.files.keys().cloned().collect();
>>>>>>> 0a05a399
                let to_remove = db_file_set.difference(&scan_ctx_set);
                for p in to_remove {
                    let p_str = p.to_string_lossy();
                    let p_key = p_str.as_bytes();
                    update_deleted_dirty_entry(txn, &tables, &p_key)?;
                    txn.delete(tables.source_files, &p_key)?;
                }
                info!(
                    "Scanned and compared {} + {}, deleted {}",
                    scan_ctx_set.len(),
                    db_file_set.len(),
                    db_file_set.difference(&scan_ctx_set).count()
                );
                // If this is the top-level scan, we have a final set of watched directories,
                // so we can delete any files that are not in any watched directories from the DB.
                if scan_stack.is_empty() {
                    let mut to_delete = Vec::new();
                    {
                        let mut cursor = txn
                            .open_ro_cursor(tables.source_files)
                            .expect("Failed to open RO cursor for source_files table");
<<<<<<< HEAD
                        let dirs_as_strings: Vec<_> = watched_dirs
=======
                        let dirs_as_strings: Vec<String> = watched_dirs
>>>>>>> 0a05a399
                            .into_iter()
                            .map(|f| f.to_string_lossy().into_owned())
                            .collect();
                        for iter_result in cursor.iter_start() {
                            let (key_bytes, _) =
                                iter_result.expect("Error while iterating source file metadata");
                            let key =
                                str::from_utf8(key_bytes).expect("Encoded key was invalid utf8");
                            if !dirs_as_strings.iter().any(|dir| key.starts_with(dir)) {
                                to_delete.push(key);
                            }
                        }
                    }
                    for key in to_delete {
                        txn.delete(tables.source_files, &key)?;
                        update_deleted_dirty_entry(txn, &tables, &key)?;
                    }
                }
                debug!("scan end: {}", path.to_string_lossy());
                return Ok(Some(FileTrackerEvent::Start));
            }
        }
        Ok(None)
    }
}

impl FileTracker {
    pub fn new<'a, I, T>(db: Arc<Environment>, to_watch: I) -> FileTracker
    where
        I: IntoIterator<Item = &'a str, IntoIter = T>,
        T: Iterator<Item = &'a str>,
    {
        let watch_dirs: Vec<PathBuf> = to_watch
            .into_iter()
            .map(|s| {
                let path = PathBuf::from(s);
                let path = if path.is_relative() {
                    std::env::current_dir()
                        .expect("failed to get current dir")
                        .join(path)
                } else {
                    path
                };
                canonicalize_path(&path)
            })
            .collect();

        let source_files = db
            .create_db(Some("source_files"), lmdb::DatabaseFlags::default())
            .expect("db: Failed to create source_files table");

        let dirty_files = db
            .create_db(Some("dirty_files"), lmdb::DatabaseFlags::default())
            .expect("db: Failed to create dirty_files table");

        let rename_file_events = db
            .create_db(Some("rename_file_events"), lmdb::DatabaseFlags::INTEGER_KEY)
            .expect("db: Failed to create rename_file_events table");

        let (listener_tx, listener_rx) = unbounded();

        FileTracker {
            is_running: AtomicBool::new(false),
            stopping_event: Event::new(),
            tables: FileTrackerTables {
                source_files,
                dirty_files,
                rename_file_events,
            },
            db,
            listener_rx: Mutex::new(Cell::new(listener_rx)),
            listener_tx,
            watch_dirs,
        }
    }

    pub fn make_relative_path(&self, absolute_path: &PathBuf) -> Option<PathBuf> {
        for dir in self.get_watch_dirs() {
            let canonicalized_dir = atelier_core::utils::canonicalize_path(&dir);
            if absolute_path.starts_with(&canonicalized_dir) {
                let relative_path = absolute_path
                    .strip_prefix(canonicalized_dir)
                    .expect("error stripping prefix")
                    .to_path_buf();
                let relative_path = atelier_core::utils::canonicalize_path(&relative_path)
                    .to_string_lossy()
                    .replace("\\", "/");
                return Some(PathBuf::from(relative_path));
            }
        }
        None
    }

    pub fn get_watch_dirs(&self) -> impl Iterator<Item = &'_ PathBuf> {
        self.watch_dirs.iter()
    }

    pub async fn get_rw_txn(&self) -> RwTransaction<'_> {
        self.db.rw_txn().await.expect("db: Failed to open rw txn")
    }

    pub fn read_rename_events<'a, V: DBTransaction<'a, T>, T: lmdb::Transaction + 'a>(
        &self,
        iter_txn: &'a V,
    ) -> Vec<(u64, RenameFileEvent)> {
        iter_txn
            .open_ro_cursor(self.tables.rename_file_events)
            .expect("db: Failed to open ro cursor for rename_file_events table")
            .capnp_iter_start()
            .filter_map(|(key, val)| {
                let val = val.ok()?;
                let evt = val.into_typed::<rename_file_event::Owned>();
                let evt = evt.get().ok()?;
                let seq_num = u64::from_le_bytes(utils::make_array(key));

                let src_raw = evt.get_src().ok()?;
                let src = PathBuf::from(str::from_utf8(src_raw).ok()?);

                let dst_raw = evt.get_dst().ok()?;
                let dst = PathBuf::from(str::from_utf8(dst_raw).ok()?);

                Some((seq_num, RenameFileEvent { src, dst }))
            })
            .collect()
    }

    pub fn clear_rename_events(&self, txn: &mut RwTransaction<'_>) {
        txn.clear_db(self.tables.rename_file_events)
            .expect("db: Failed to clear rename_file_events table");
    }

    pub async fn add_dirty_file(&self, txn: &mut RwTransaction<'_>, path: &Path) -> Result<()> {
        let metadata = match tokio::fs::metadata(path).await {
            Err(ref e) if e.kind() == std::io::ErrorKind::NotFound => None,
            Err(e) => return Err(Error::IO(e)),
            Ok(metadata) => Some(watcher::file_metadata(&metadata)),
        };
        let path_str = path.to_string_lossy();
        let key = path_str.as_bytes();
        if let Some(metadata) = metadata {
            let source_info = build_source_info(&metadata);
            let dirty_file_info = build_dirty_file_info(
                data::FileState::Exists,
                source_info.get_root_as_reader::<source_file_info::Reader<'_>>()?,
            );
            txn.put(self.tables.source_files, &key, &source_info)?;
            txn.put(self.tables.dirty_files, &key, &dirty_file_info)?;
        } else {
            update_deleted_dirty_entry(txn, &self.tables, &key)?;
        }
        Ok(())
    }

    pub fn read_dirty_files<'a, V: DBTransaction<'a, T>, T: lmdb::Transaction + 'a>(
        &self,
        iter_txn: &'a V,
    ) -> Vec<FileState> {
        // NOTE(happens): If we have any errors while looping over a dirty file, we
        // should somehow be able to mark it for a retry. We can probably rely on
        // the fact that since we skip them, they will still be dirty on the next attempt.
        iter_txn
            .open_ro_cursor(self.tables.dirty_files)
            .expect("db: Failed to open ro cursor for dirty_files table")
            .capnp_iter_start()
            .filter_map(|(key, val)| {
                // TODO(happens): Do we want logging on why things are skipped here?
                // We could map to Result<_> first, and then log any errors in a filter_map
                // that just calls ok() afterwards.
                let key = str::from_utf8(key).expect("utf8: Failed to parse file path");
                let val = val.expect("capnp: Failed to get value in iterator");
                let info = val.get_root::<dirty_file_info::Reader<'_>>().ok()?;
                let source_info = info
                    .get_source_info()
                    .expect("capnp: Failed to get source info");

                Some(FileState {
                    path: PathBuf::from(key),
                    state: info.get_state().ok()?,
                    last_modified: source_info.get_last_modified(),
                    length: source_info.get_length(),
                })
            })
            .collect()
    }

    pub fn read_all_files(&self, iter_txn: &RoTransaction<'_>) -> Vec<FileState> {
        iter_txn
            .open_ro_cursor(self.tables.source_files)
            .expect("db: Failed to open ro cursor for source_files table")
            .capnp_iter_start()
            .filter_map(|(key, val)| {
                let key = str::from_utf8(key).expect("utf8: Failed to parse file path");
                let val = val.expect("capnp: Failed to get value in iterator");
                let info = val.get_root::<source_file_info::Reader<'_>>().ok()?;

                Some(FileState {
                    path: PathBuf::from(key),
                    state: data::FileState::Exists,
                    last_modified: info.get_last_modified(),
                    length: info.get_length(),
                })
            })
            .collect()
    }

    pub fn delete_dirty_file_state<'a>(&self, txn: &'a mut RwTransaction<'_>, path: &Path) -> bool {
        let key_str = path.to_string_lossy();
        let key = key_str.as_bytes();

        txn.delete(self.tables.dirty_files, &key)
            .expect("db: Failed to delete entry from dirty_files table")
    }

    #[allow(dead_code)] // used for tests
    pub fn get_dirty_file_state<'a, V: DBTransaction<'a, T>, T: lmdb::Transaction + 'a>(
        &self,
        txn: &'a V,
        path: &Path,
    ) -> Option<FileState> {
        let key_str = path.to_string_lossy();
        let key = key_str.as_bytes();

        txn.get::<dirty_file_info::Owned, &[u8]>(self.tables.dirty_files, &key)
            .expect("db: Failed to get entry from dirty_files table")
            .map(|value| {
                let value = value.get().expect("capnp: Failed to get dirty file info");

                let info = value
                    .get_source_info()
                    .expect("capnp: Failed to get source info");

                FileState {
                    path: path.to_path_buf(),
                    state: data::FileState::Exists,
                    last_modified: info.get_last_modified(),
                    length: info.get_length(),
                }
            })
    }

    pub fn get_file_state<'a, V: DBTransaction<'a, T>, T: lmdb::Transaction + 'a>(
        &self,
        txn: &'a V,
        path: &Path,
    ) -> Option<FileState> {
        let key_str = path.to_string_lossy();
        let key = key_str.as_bytes();

        txn.get::<source_file_info::Owned, &[u8]>(self.tables.source_files, &key)
            .expect("db: Failed to get entry from source_files table")
            .map(|value| {
                let info = value.get().expect("capnp: Failed to get source file info");

                FileState {
                    path: path.to_path_buf(),
                    state: data::FileState::Exists,
                    last_modified: info.get_last_modified(),
                    length: info.get_length(),
                }
            })
    }

    pub fn register_listener(&self, sender: UnboundedSender<FileTrackerEvent>) {
        self.listener_tx
            .unbounded_send(sender)
            .expect("Failed registering listener")
    }

    #[allow(dead_code)]
    pub async fn stop(&self) {
        if self.is_running() {
            self.stopping_event.notify(std::usize::MAX);
            self.listener_rx.lock().await;
            assert_eq!(false, self.is_running.load(Ordering::Acquire));
        }
    }

    pub fn is_running(&self) -> bool {
        self.is_running.load(Ordering::Acquire)
    }

    pub async fn run(&self) {
        let stopping = self.stopping_event.listen().fuse();

<<<<<<< HEAD
        let already_running =
            self.is_running
                .compare_exchange(false, true, Ordering::Acquire, Ordering::Relaxed);
=======
        let already_running = self
            .is_running
            .compare_exchange(false, true, Ordering::AcqRel, Ordering::Relaxed)
            .is_err();
>>>>>>> 0a05a399

        if already_running.is_err() {
            return;
        }

        let (watcher_tx, mut watcher_rx) = unbounded();
        let to_watch = self
            .watch_dirs
            .iter()
            .map(|p| p.to_str().expect("Invalid path"));

        // NOTE(happens): If we can't watch the dir, we want to abort
        let mut watcher = watcher::DirWatcher::from_path_iter(to_watch, watcher_tx)
            .expect("watcher: Failed to watch specified path");

        let stop_handle = watcher.stop_handle();
        thread::spawn(move || watcher.run());

        let mut listeners = ListenersList::new();
        let mut scan_stack = Vec::new();

        let mut listener_tx_guard = self.listener_rx.lock().await;
        let listener_tx = listener_tx_guard.get_mut();
        let mut update_debounce = Fuse::terminated();

        futures_util::pin_mut!(stopping);

        loop {
            select! {
                new_listener = listener_tx.next() => listeners.register(new_listener),
                _ = update_debounce => listeners.send_event(FileTrackerEvent::Update),
                mut maybe_file_event = watcher_rx.next() => {
                    if maybe_file_event.is_none() {
                        debug!("FileTracker: stopping due to exhausted watcher");
                        break;
                    }

                    let mut txn = self.get_rw_txn().await;
                    // batch watcher events into single transaction and update
                    while let Some(file_event) = maybe_file_event {
                        match events::handle_file_event(&mut txn, &self.tables, file_event, &mut scan_stack) {
                            Ok(Some(evt)) => listeners.send_event(evt),
                            Ok(None) => {},
                            Err(err) => panic!("Error while handling file event: {}", err),
                        }

                        select! {
                            next_file_event = watcher_rx.next() => maybe_file_event = next_file_event,
                            default => maybe_file_event = None,
                        }
                    }

                    if txn.dirty {
                        txn.commit().expect("Failed to commit");
                        update_debounce = time::delay_for(Duration::from_millis(50)).fuse();
                    }
                }
                _ = stopping => {
                    debug!("FileTracker: stopping to to stop() notification");
                    break;
                }
            }
        }

        if !update_debounce.is_terminated() {
            listeners.send_event(FileTrackerEvent::Update);
        }

        drop(stop_handle);
        self.is_running.store(false, Ordering::Release);
    }
}

#[cfg(not(target_os = "macos"))] // FIXME: these tests fail in macos CI
#[cfg(test)]
pub mod tests {
    use super::*;
    use crate::capnp_db::Environment;
    use crate::file_tracker::{FileTracker, FileTrackerEvent};
    use std::future::Future;
    use std::{
        fs,
        path::{Path, PathBuf},
        sync::Arc,
        time::Duration,
    };

    pub fn with_tracker<F, T>(f: F)
    where
        T: Future<Output = ()>,
        F: FnOnce(Arc<FileTracker>, UnboundedReceiver<FileTrackerEvent>, PathBuf) -> T,
    {
        let mut runtime = tokio::runtime::Runtime::new().unwrap();
        let local = tokio::task::LocalSet::new();

        let db_dir = tempfile::tempdir().unwrap();
        let asset_dir = tempfile::tempdir().unwrap();
        {
            let _ = fs::create_dir(db_dir.path());
            let asset_paths = vec![asset_dir.path().to_str().unwrap()];
            let db = Arc::new(
                Environment::with_map_size(db_dir.path(), 1 << 21).unwrap_or_else(|_| {
                    panic!(
                        "failed to create db environment {}",
                        db_dir.path().to_string_lossy()
                    )
                }),
            );
            let tracker = Arc::new(FileTracker::new(db, asset_paths));
            let (tx, mut rx) = unbounded();
            tracker.register_listener(tx);

            runtime.block_on(local.run_until(async move {
                let handle = tokio::task::spawn_local({
                    let tracker = tracker.clone();
                    async move { tracker.run().await }
                });
                expect_event(&mut rx).await;

                f(tracker.clone(), rx, asset_dir.into_path()).await;

                tracker.stop().await;
                handle.await.unwrap();
            }))
        }
    }

    async fn expect_no_event(rx: &mut UnboundedReceiver<FileTrackerEvent>) {
        let mut timeout = time::delay_for(Duration::from_millis(1000)).fuse();
        select! {
            evt = rx.next() => {
                if let Some(evt) = evt {
                    panic!("Received unexpected event {:?}", evt);
                }
            }
            _ = timeout => {
                return;
            }
        };
        unreachable!();
    }

    async fn expect_event(rx: &mut UnboundedReceiver<FileTrackerEvent>) -> FileTrackerEvent {
        let mut timeout = time::delay_for(Duration::from_millis(5000)).fuse();
        select! {
            evt = rx.next() => {
                if let Some(evt) = evt {
                    return evt;
                }
            }
            _ = timeout => {
                panic!("Timed out waiting for file event");
            }
        };
        unreachable!();
    }

    async fn expect_no_file_state(t: &FileTracker, asset_dir: &Path, name: &str) {
<<<<<<< HEAD
        let txn = t.get_rw_txn().await;
        let path = watcher::canonicalize_path(&PathBuf::from(asset_dir));
        let canonical_path = watcher::canonicalize_path(&path.join(name));
=======
        let txn = t.get_ro_txn().await;
        let path = canonicalize_path(&PathBuf::from(asset_dir));
        let canonical_path = canonicalize_path(&path.join(name));
>>>>>>> 0a05a399
        let maybe_state = t.get_file_state(&txn, &canonical_path);

        assert!(
            maybe_state.is_none(),
            "expected no file state for file {}",
            name
        );
    }

    async fn expect_file_state(t: &FileTracker, asset_dir: &Path, name: &str) {
<<<<<<< HEAD
        let txn = t.get_rw_txn().await;
        let canonical_path = watcher::canonicalize_path(&asset_dir.join(name));
=======
        let txn = t.get_ro_txn().await;
        let canonical_path = canonicalize_path(&asset_dir.join(name));
>>>>>>> 0a05a399
        t.get_file_state(&txn, &canonical_path)
            .unwrap_or_else(|| panic!("expected file state for file {}", name));
    }

    pub async fn add_test_dir(asset_dir: &Path, name: &str) -> PathBuf {
        let path = PathBuf::from(asset_dir).join(name);
        tokio::fs::create_dir(&path).await.expect("create dir");
        path
    }

    pub async fn add_test_file(asset_dir: &Path, name: &str) {
        tokio::fs::copy(
            PathBuf::from("tests/file_tracker/").join(name),
            asset_dir.join(name),
        )
        .await
        .expect("copy test file");
    }

    pub async fn delete_test_file(asset_dir: &Path, name: &str) {
        tokio::fs::remove_file(asset_dir.join(name))
            .await
            .expect("delete test file");
    }
    pub async fn truncate_test_file(asset_dir: &Path, name: &str) {
        tokio::fs::File::create(asset_dir.join(name))
            .await
            .expect("truncate test file");
    }

    async fn expect_dirty_file_state(t: &FileTracker, asset_dir: &Path, name: &str) {
<<<<<<< HEAD
        let txn = t.get_rw_txn().await;
        let path = watcher::canonicalize_path(&PathBuf::from(asset_dir));
=======
        let txn = t.get_ro_txn().await;
        let path = canonicalize_path(&PathBuf::from(asset_dir));
>>>>>>> 0a05a399
        let canonical_path = path.join(name);
        t.get_dirty_file_state(&txn, &canonical_path)
            .unwrap_or_else(|| panic!("expected dirty file state for file {}", name));
    }

    async fn clear_dirty_file_state(t: &FileTracker) {
        let mut txn = t.get_rw_txn().await;
        for f in t.read_dirty_files(&txn) {
            t.delete_dirty_file_state(&mut txn, &f.path);
        }
    }

    #[test]
    fn test_create_file() {
        with_tracker(|t, mut rx, asset_dir| async move {
            add_test_file(&asset_dir, "test.txt").await;
            expect_event(&mut rx).await;
            expect_no_event(&mut rx).await;
            expect_file_state(&t, &asset_dir, "test.txt").await;
            expect_dirty_file_state(&t, &asset_dir, "test.txt").await;
        });
    }

    #[test]
    fn test_modify_file() {
        with_tracker(|t, mut rx, asset_dir| async move {
            add_test_file(&asset_dir, "test.txt").await;
            expect_event(&mut rx).await;
            expect_file_state(&t, &asset_dir, "test.txt").await;
            expect_dirty_file_state(&t, &asset_dir, "test.txt").await;
            clear_dirty_file_state(&t).await;
            truncate_test_file(&asset_dir, "test.txt").await;
            expect_event(&mut rx).await;
            expect_no_event(&mut rx).await;
            expect_file_state(&t, &asset_dir, "test.txt").await;
            expect_dirty_file_state(&t, &asset_dir, "test.txt").await;
        })
    }

    #[test]
    fn test_delete_file() {
        with_tracker(|t, mut rx, asset_dir| async move {
            add_test_file(&asset_dir, "test.txt").await;
            expect_event(&mut rx).await;
            expect_file_state(&t, &asset_dir, "test.txt").await;
            expect_dirty_file_state(&t, &asset_dir, "test.txt").await;
            clear_dirty_file_state(&t).await;
            delete_test_file(&asset_dir, "test.txt").await;
            expect_event(&mut rx).await;
            expect_no_event(&mut rx).await;
            expect_no_file_state(&t, &asset_dir, "test.txt").await;
            expect_dirty_file_state(&t, &asset_dir, "test.txt").await;
        })
    }

    #[test]
    fn test_create_dir() {
        with_tracker(|t, mut rx, asset_dir| async move {
            add_test_dir(&asset_dir, "testdir").await;
            expect_event(&mut rx).await;
            expect_no_event(&mut rx).await;
            expect_file_state(&t, &asset_dir, "testdir").await;
            expect_dirty_file_state(&t, &asset_dir, "testdir").await;
        })
    }

    #[test]
    fn test_create_file_in_dir() {
        with_tracker(|t, mut rx, asset_dir| async move {
            let dir = add_test_dir(&asset_dir, "testdir").await;
            {
                expect_event(&mut rx).await;
                expect_no_event(&mut rx).await;
                expect_file_state(&t, &asset_dir, "testdir").await;
                expect_dirty_file_state(&t, &asset_dir, "testdir").await;
            }
            {
                add_test_file(&dir, "test.txt").await;
                expect_event(&mut rx).await;
                expect_no_event(&mut rx).await;
                expect_file_state(&t, &dir, "test.txt").await;
                expect_dirty_file_state(&t, &dir, "test.txt").await;
            }
        })
    }
}<|MERGE_RESOLUTION|>--- conflicted
+++ resolved
@@ -324,11 +324,7 @@
                         db_file_set.insert(PathBuf::from(key));
                     }
                 }
-<<<<<<< HEAD
-                let scan_ctx_set: HashSet<_> = scan_ctx.files.keys().cloned().collect();
-=======
                 let scan_ctx_set: HashSet<PathBuf> = scan_ctx.files.keys().cloned().collect();
->>>>>>> 0a05a399
                 let to_remove = db_file_set.difference(&scan_ctx_set);
                 for p in to_remove {
                     let p_str = p.to_string_lossy();
@@ -350,11 +346,7 @@
                         let mut cursor = txn
                             .open_ro_cursor(tables.source_files)
                             .expect("Failed to open RO cursor for source_files table");
-<<<<<<< HEAD
-                        let dirs_as_strings: Vec<_> = watched_dirs
-=======
                         let dirs_as_strings: Vec<String> = watched_dirs
->>>>>>> 0a05a399
                             .into_iter()
                             .map(|f| f.to_string_lossy().into_owned())
                             .collect();
@@ -431,15 +423,15 @@
         }
     }
 
-    pub fn make_relative_path(&self, absolute_path: &PathBuf) -> Option<PathBuf> {
+    pub fn make_relative_path(&self, absolute_path: &Path) -> Option<PathBuf> {
         for dir in self.get_watch_dirs() {
-            let canonicalized_dir = atelier_core::utils::canonicalize_path(&dir);
+            let canonicalized_dir = canonicalize_path(&dir);
             if absolute_path.starts_with(&canonicalized_dir) {
                 let relative_path = absolute_path
                     .strip_prefix(canonicalized_dir)
                     .expect("error stripping prefix")
                     .to_path_buf();
-                let relative_path = atelier_core::utils::canonicalize_path(&relative_path)
+                let relative_path = canonicalize_path(&relative_path)
                     .to_string_lossy()
                     .replace("\\", "/");
                 return Some(PathBuf::from(relative_path));
@@ -639,18 +631,12 @@
     pub async fn run(&self) {
         let stopping = self.stopping_event.listen().fuse();
 
-<<<<<<< HEAD
-        let already_running =
-            self.is_running
-                .compare_exchange(false, true, Ordering::Acquire, Ordering::Relaxed);
-=======
         let already_running = self
             .is_running
             .compare_exchange(false, true, Ordering::AcqRel, Ordering::Relaxed)
             .is_err();
->>>>>>> 0a05a399
-
-        if already_running.is_err() {
+
+        if already_running {
             return;
         }
 
@@ -807,15 +793,9 @@
     }
 
     async fn expect_no_file_state(t: &FileTracker, asset_dir: &Path, name: &str) {
-<<<<<<< HEAD
         let txn = t.get_rw_txn().await;
-        let path = watcher::canonicalize_path(&PathBuf::from(asset_dir));
-        let canonical_path = watcher::canonicalize_path(&path.join(name));
-=======
-        let txn = t.get_ro_txn().await;
         let path = canonicalize_path(&PathBuf::from(asset_dir));
         let canonical_path = canonicalize_path(&path.join(name));
->>>>>>> 0a05a399
         let maybe_state = t.get_file_state(&txn, &canonical_path);
 
         assert!(
@@ -826,13 +806,8 @@
     }
 
     async fn expect_file_state(t: &FileTracker, asset_dir: &Path, name: &str) {
-<<<<<<< HEAD
         let txn = t.get_rw_txn().await;
-        let canonical_path = watcher::canonicalize_path(&asset_dir.join(name));
-=======
-        let txn = t.get_ro_txn().await;
         let canonical_path = canonicalize_path(&asset_dir.join(name));
->>>>>>> 0a05a399
         t.get_file_state(&txn, &canonical_path)
             .unwrap_or_else(|| panic!("expected file state for file {}", name));
     }
@@ -864,13 +839,8 @@
     }
 
     async fn expect_dirty_file_state(t: &FileTracker, asset_dir: &Path, name: &str) {
-<<<<<<< HEAD
         let txn = t.get_rw_txn().await;
-        let path = watcher::canonicalize_path(&PathBuf::from(asset_dir));
-=======
-        let txn = t.get_ro_txn().await;
         let path = canonicalize_path(&PathBuf::from(asset_dir));
->>>>>>> 0a05a399
         let canonical_path = path.join(name);
         t.get_dirty_file_state(&txn, &canonical_path)
             .unwrap_or_else(|| panic!("expected dirty file state for file {}", name));
