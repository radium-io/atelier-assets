--- conflicted
+++ resolved
@@ -442,13 +442,6 @@
                 serialized_asset: Some(serialized_asset),
             });
         }
-<<<<<<< HEAD
-=======
-        debug!(
-            "Imported pair in {}",
-            Instant::now().duration_since(start_time).as_secs_f32()
-        );
->>>>>>> 221ca52f
         self.source_metadata = Some(SourceMetadata {
             version: SOURCEMETADATA_VERSION,
             import_hash: Some(import_hash),
@@ -505,8 +498,8 @@
         let result = self
             .build_import_result(importer, options, state, scratch_buf, imported.assets, ctx)
             .await?;
-        info!(
-            "Imported pair in {}",
+        log::info!(
+            "Exported pair in {}",
             Instant::now().duration_since(start_time).as_secs_f32()
         );
         Ok(result)
@@ -538,7 +531,7 @@
         let result = self
             .build_import_result(importer, options, state, scratch_buf, imported.assets, ctx)
             .await?;
-        info!(
+        log::info!(
             "Imported pair in {}",
             Instant::now().duration_since(start_time).as_secs_f32()
         );
